﻿<Project Sdk="Microsoft.NET.Sdk">

  <PropertyGroup>
    <TargetFrameworks>net472;netcoreapp2.1</TargetFrameworks>
    <OutputType>exe</OutputType>
  </PropertyGroup>
    
  <ItemGroup>
    <PackageReference Include="BenchmarkDotNet" Version="0.11.5" />
    <PackageReference Include="HdrHistogram" Version="2.5.0" />
  </ItemGroup>
  
  <ItemGroup>
    <ProjectReference Include="..\Disruptor\Disruptor.csproj" />
<<<<<<< HEAD
	  <ProjectReference Include="..\Disruptor.Scheduler\Disruptor.Scheduler.csproj" />
	  <ProjectReference Include="..\Disruptor.Tests\Disruptor.Tests.csproj" />
=======
	<ProjectReference Include="..\Disruptor.Tests\Disruptor.Tests.csproj" />
>>>>>>> 47dc759e
  </ItemGroup>
  
  <ItemGroup>
    <Reference Include="System.Management" />
  </ItemGroup>
  
  <ItemGroup>
    <Service Include="{82a7f48d-3b50-4b1e-b82e-3ada8210c358}" />
  </ItemGroup>

</Project><|MERGE_RESOLUTION|>--- conflicted
+++ resolved
@@ -12,12 +12,7 @@
   
   <ItemGroup>
     <ProjectReference Include="..\Disruptor\Disruptor.csproj" />
-<<<<<<< HEAD
-	  <ProjectReference Include="..\Disruptor.Scheduler\Disruptor.Scheduler.csproj" />
 	  <ProjectReference Include="..\Disruptor.Tests\Disruptor.Tests.csproj" />
-=======
-	<ProjectReference Include="..\Disruptor.Tests\Disruptor.Tests.csproj" />
->>>>>>> 47dc759e
   </ItemGroup>
   
   <ItemGroup>
